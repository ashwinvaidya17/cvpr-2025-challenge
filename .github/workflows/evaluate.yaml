--- conflicted
+++ resolved
@@ -4,12 +4,8 @@
   pull_request:
     types: [opened, synchronize]
     paths:
-<<<<<<< HEAD
-      - "src/eval/submission/**"
-=======
       - "eval/packages/submission-template/**"
   workflow_dispatch: # manually trigger the workflow
->>>>>>> 49697e3c
 
 jobs:
   security-check:
